--- conflicted
+++ resolved
@@ -421,7 +421,6 @@
     )
 
 
-<<<<<<< HEAD
 def _set_url_database(url: sa.engine.url.URL, database):
     try:
         ret = sa.engine.URL.create(
@@ -440,8 +439,6 @@
     return ret
 
 
-def database_exists(url):
-=======
 def _get_scalar_result(engine, sql):
     with engine.connect() as conn:
         return conn.scalar(sql)
@@ -457,13 +454,10 @@
     return header[:16] == b'SQLite format 3\x00'
 
 
-def database_exists(url, databases=None):
->>>>>>> f509f386
+def database_exists(url):
     """Check if a database exists.
 
     :param url: A SQLAlchemy engine URL.
-    :databases: Only applies to postgres. List of databases to try to connect
-        to.
 
     Performs backend-specific testing to quickly determine if a database
     exists on the server. ::
@@ -482,21 +476,13 @@
     """
 
     url = copy(make_url(url))
-<<<<<<< HEAD
     database = url.database
-    url = _set_url_database(url, database=None)
-    engine = sa.create_engine(url)
-=======
-    database, url.database = url.database, None
     dialect_name = url.get_dialect().name
->>>>>>> f509f386
 
     if dialect_name == 'postgresql':
         text = "SELECT 1 FROM pg_database WHERE datname='%s'" % database
-        if databases is None:
-            databases = ('postgres', 'template0', 'template1', None)
-        for db in databases:
-            url.database = db
+        for db in (database, 'postgres', 'template1', 'template0', None):
+            url = _set_url_database(url, database=db)
             engine = sa.create_engine(url, poolclass=NullPool)
             try:
                 return bool(_get_scalar_result(engine, text))
@@ -505,12 +491,14 @@
         return False
 
     elif dialect_name == 'mysql':
+        url = _set_url_database(url, database=None)
         engine = sa.create_engine(url, poolclass=NullPool)
         text = ("SELECT SCHEMA_NAME FROM INFORMATION_SCHEMA.SCHEMATA "
                 "WHERE SCHEMA_NAME = '%s'" % database)
         return bool(_get_scalar_result(engine, text))
 
     elif dialect_name == 'sqlite':
+        url = _set_url_database(url, database=None)
         engine = sa.create_engine(url, poolclass=NullPool)
         if database:
             return database == ':memory:' or _sqlite_file_exists(database)
@@ -521,18 +509,8 @@
     else:
         text = 'SELECT 1'
         try:
-<<<<<<< HEAD
-            url = _set_url_database(url, database=database)
-            engine = sa.create_engine(url)
-            result = engine.execute(text)
-            result.close()
-            return True
-=======
-            url.database = database
             engine = sa.create_engine(url, poolclass=NullPool)
             return bool(_get_scalar_result(engine, text))
->>>>>>> f509f386
-
         except (ProgrammingError, OperationalError):
             return False
 
